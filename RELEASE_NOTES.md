# Release Notes

## v3.0.1 - CRITICAL Patient Leakage Fix (2025-09-24)

### 🚨 EMERGENCY RELEASE - ALL PREVIOUS MODELS INVALID

**Type**: Critical Bug Fix
**Severity**: P0 BLOCKER

<<<<<<< HEAD
**WARNING: ALL PREVIOUS TRAINING RESULTS ARE INVALID**

This emergency release fixes a **CRITICAL BUG** where patients appeared in both training and validation splits, completely invalidating all previous validation metrics.
=======
### WARNING: IMMEDIATE ACTION REQUIRED

If you have ANY models trained before this release, they are **scientifically invalid** due to patient-level data leakage between training and validation splits.
>>>>>>> 00d7db47

### What Happened

During a critical code review, we discovered that patient `aaaaagxr` (and potentially hundreds of others) appeared in BOTH training and validation splits with different recording sessions. This means:

1. **All validation metrics were artificially inflated**
2. **Models learned patient-specific patterns rather than generalizable seizure patterns**
3. **Any published results using these models are invalid**

<<<<<<< HEAD
### Critical Fixes

- **PATIENT LEAKAGE ELIMINATED** (P0 Blocker):
  - Previous file-level alphabetical splitting mixed patient data across train/val splits
  - Now using TUSZ official train/dev/eval splits with enforced patient disjointness
  - Runtime validation fails fast if any patient appears in multiple splits
  - Files: `src/brain_brr/data/tusz_splits.py` (new), `src/brain_brr/train/loop.py`

- **FA Curve Threshold Bug** (P0 Blocker):
  - `sensitivity_at_fa_rates()` was passing ignored threshold parameter
  - Now properly clones post_cfg and sets tau_on/off for each FA target
  - File: `src/brain_brr/eval/metrics.py`

### Also Fixed
- **TensorBoard Import**: Now optional with try/except pattern
- **TCN Channels Config**: Removed unused field that was ignored by implementation
- **Manifest Strictness**: NPZ files without labels now excluded with warnings
- **CLI Threshold Export**: Robust key coercion for "10", 10, or 10.0

### Verification
```
[SPLIT STATS] OFFICIAL TUSZ SPLITS:
  Train: 579 patients, 4667 files
  Val:   53 patients, 1832 files
  ✅ PATIENT DISJOINTNESS VERIFIED - No leakage!
```

### Required Migration Steps

1. **Stop All Training Immediately**
   ```bash
   tmux kill-session -t train
   modal app stop <app-id>
   ```

2. **Delete Contaminated Cache**
   ```bash
   rm -rf cache/tusz/train_windows/
   rm -rf cache/tusz/val_windows/
   rm -rf /results/cache/tusz/  # Modal
   ```

3. **Update Configuration**
=======
### The Fix

#### Patient-Level Disjoint Splits (P0 BLOCKER FIXED)
- **Before**: File-level alphabetical splitting that mixed patients across splits
- **After**: Using TUSZ official train/dev/eval splits with enforced patient disjointness
- **Verification**: Runtime checks that fail immediately if any patient appears in multiple splits

```python
# New validation at startup
✅ PATIENT DISJOINTNESS VERIFIED - No leakage!
Train: 579 patients, 4667 files
Val: 53 patients, 1832 files
```

#### FA Curve Threshold Bug (P0 BLOCKER FIXED)
- **Before**: `sensitivity_at_fa_rates()` passed ignored threshold parameter
- **After**: Properly clones post_cfg and sets tau_on/off for each FA target
- **Impact**: FA curve values were inconsistent with actual thresholds used

### Additional Fixes
- **TensorBoard Import**: Now optional with try/except pattern
- **TCN Config**: Removed unused `channels` field
- **Manifest Handling**: NPZ files without labels now excluded
- **CLI Robustness**: Threshold export handles string/numeric key variations

### Required Migration Steps

1. **Delete Contaminated Cache**:
   ```bash
   rm -rf cache/tusz/train_windows/ cache/tusz/val_windows/
   rm -rf /results/cache/tusz/  # Modal
   ```

2. **Update Configuration**:
>>>>>>> 00d7db47
   ```yaml
   data:
     data_dir: data_ext4/tusz/edf  # Parent directory
     split_policy: official_tusz    # REQUIRED
   ```

<<<<<<< HEAD
4. **Rebuild Cache with Proper Splits**
   ```bash
   python -m src build-cache \
     --data-dir data_ext4/tusz/edf \
     --cache-dir cache/tusz
   ```

5. **Restart Training from Scratch**
   ```bash
   # Local
   make train-local

   # Modal
   modal run --detach deploy/modal/app.py \
     --action train --config configs/modal/train.yaml
   ```

### Impact Assessment

- **Research**: Any results must be re-run with proper splits
- **Production**: Models in production are unreliable and must be replaced
- **Publications**: Consider retracting or updating any published results

### Lessons Learned

1. **ALWAYS use patient-level splits for medical data**
2. **NEVER split by files when files belong to patients**
3. **ALWAYS validate disjointness before training**
4. **Official splits exist for a reason - use them!**
=======
3. **Rebuild Cache & Restart Training**:
   ```bash
   python -m src train configs/local/train.yaml  # Will rebuild cache
   ```

### Impact Assessment
- **Research**: Any results must be re-run with proper splits
- **Production**: Models in production are unreliable
- **Publications**: Consider retracting or updating any published results

### Technical Details
- New module: `src/brain_brr/data/tusz_splits.py` for official split handling
- Runtime validation prevents any patient overlap
- All configs updated to use `split_policy: official_tusz`

**Tag**: `v3.0.1-critical-patient-leakage-fix`
>>>>>>> 00d7db47

---

## v3.0.0 - V3 Dual-Stream Architecture with Dynamic LPE (2025-09-24)

### 🎉 Major Release: Production-Ready V3 Architecture

Complete implementation of dual-stream processing with dynamic Laplacian positional encoding, representing the culmination of 6 months of research and development.

### ✨ Key Highlights

#### Dual-Stream Innovation
- **Node Stream**: 19× parallel BiMamba2 for electrode features
- **Edge Stream**: 171× BiMamba2 learning adjacency from data
- **Dynamic LPE**: Time-evolving positional encoding (k=16 eigenvectors)
- **Vectorized GNN**: 10× speedup processing all timesteps at once

#### Production Hardening
- Comprehensive NaN protection throughout model
- Memory-optimized for both RTX 4090 and A100
- Numerical stability fixes in eigendecomposition
- Training currently running on both platforms

#### Performance Metrics
- **Model**: 31,475,722 parameters
- **RTX 4090**: 16GB VRAM (batch_size=4, interval=5)
- **A100**: 60GB VRAM (batch_size=64, full dynamic)
- **Speedup**: 10× faster GNN operations

### 🔄 Breaking Changes
- V2 heuristic graphs → V3 learned adjacency
- Static PE → Dynamic PE with configurable intervals
- Sequential GNN → Vectorized parallel processing
- Batch sizes optimized per platform

### 📦 Installation
```bash
git checkout v3.0.0
make setup && make setup-gpu
```

### 🚀 Quick Start
```bash
# Local (RTX 4090)
tmux new -s v3_full
make train-local

# Modal (A100)
modal run --detach deploy/modal/app.py --action train --config configs/modal/train.yaml
```

### 📚 Documentation
- Architecture: `docs/V3_ARCHITECTURE_AS_IMPLEMENTED.md`
- Changelog: `CHANGELOG.md`
- Configuration: `configs/README.md`

---

## v2.3.0 - TCN Architecture + Training Robustness (2025-09-23)

### 🚀 Major Architecture Change
**Replaced U-Net + ResCNN with Temporal Convolutional Networks (TCN)**

Complete architectural refactor with TCN for superior temporal modeling + massive training stability improvements.

### ✨ Key Highlights

#### Architecture Revolution
- **NEW**: TCN encoder (8 layers, dilated convolutions)
- **KEPT**: Bidirectional Mamba-2 (6 layers, O(N) complexity)
- **RESULT**: ~34M parameters, faster training, better gradients

#### Training Robustness 🛡️
- **NaN Protection**: Comprehensive handling with isolation and diagnostics
- **Focal Loss Fix**: Numerical stability (clamped logits, bounded p_t)
- **Gradient Monitoring**: Enhanced tracking and intelligent clipping
- **Recovery**: Can now continue training through intermittent NaN losses

#### Critical Fixes 🔧
- **NaN Accumulator**: Fixed bug where one NaN contaminated all future losses
- **Focal Underflow**: Prevented (1-p_t)^gamma → 0 with high confidence
- **Performance Tests**: Hardware-aware thresholds (RTX: 125ms, A100: 110ms)
- **Mixed Precision**: Better FP16 stability with optional sanitization

### 🔧 Configuration

```yaml
model:
  architecture: tcn  # TCN + Mamba hybrid

  tcn:
    num_layers: 8
    channels: [64, 128, 256, 512]
    kernel_size: 7
    dropout: 0.15
    stride_down: 16
    use_cuda_optimizations: true

  mamba:
    n_layers: 6
    d_model: 512
    d_state: 16
    conv_kernel: 4  # CUDA constraint
    # v2.6 preview: Dynamic GNN + LPE will use learned adjacency from an edge Mamba stream (no heuristic cosine/correlation graphs). PyG SSGConv (alpha=0.05) + Laplacian PE (k=16) is the canonical backend.
```

### 📊 Training Progress
- Local: Loss converging healthily (~2.5-3.0)
- Modal A100: 100-epoch training in progress
- Expected: ~100 hours, ~$319 total cost

### ⚠️ Breaking Changes
- Model checkpoints from v2.2.x incompatible
- Config requires `tcn:` section (not `unet:`/`rescnn:`)

---

## v2.1.0 - Modal Optimized: 10x Faster, 90% Cheaper (2025-09-22)

### 🚀 Major Performance Breakthrough

This release delivers **10x training speedup** and **90% cost reduction** for Modal cloud training through critical optimizations and bug fixes.

### Key Improvements

#### ⚡ Performance Optimizations
- **Mixed Precision (FP16)**: Leverages A100 tensor cores - 3.8x faster
- **Batch Size 128**: Full 80GB VRAM utilization - 2x throughput
- **Result**: ~5s/batch (was ~48s/batch)
- **Cost**: $319 for 100 epochs (was $3,190 for same)

#### 📊 W&B Integration Fixed
- WandBLogger properly wired into training loop
- Team entity configuration corrected
- Full cloud experiment tracking working

#### 💾 Critical Discovery
- **Cache was ALWAYS on Modal SSD** - never on S3!
- Removed unnecessary "cache optimizer"
- Real bottleneck was FP32 + small batch size

#### 📚 Documentation Overhaul
- Complete reorganization into logical sections
- Balanced sampling optimization documented (7200x speedup)
- Removed all outdated/incorrect documentation

### Quick Upgrade

```bash
git pull origin main
git checkout v2.1.0

# Verify your Modal configs have:
# - mixed_precision: true
# - batch_size: 128
# - entity: your-wandb-team-name

# Launch optimized training
modal run --detach deploy/modal/app.py \
  --action train \
  --config configs/modal/train.yaml
```

### Performance Metrics

| Metric | Before | After | Improvement |
|--------|--------|-------|-------------|
| Batch Time | 48s | 5s | **10x faster** |
| Total Time | 1000hr | 100hr | **10x faster** |
| Cost | $3,190 | $319 | **90% cheaper** |

### Breaking Changes
None - pure performance improvements

### Known Issues
- First epoch: 30-60min cache build (one-time)
- Mamba CUDA: d_conv coerced 5→4

---

**Full Changelog**: https://github.com/Clarity-Digital-Twin/brain-go-brr-v2/compare/v0.2.0...v2.1.0

## v0.2.0 - Critical Bug Fixes (2025-09-21)

### 🚨 Critical Fixes Required

This release fixes **P0 blockers** that prevented seizure detection in training. If you're using v0.1.0, **upgrade immediately**.

### What's Fixed

#### CSV Parser (CRITICAL)
- **Before**: Training detected 0% seizures due to broken TUSZ CSV_BI parser
- **After**: Parser correctly reads all seizure annotations
- **Impact**: Training now finds 313 partial and 55 full seizure windows in test cache

#### Seizure Type Detection
- **Before**: Only looked for "seiz" label (doesn't exist in TUSZ)
- **After**: Detects all TUSZ types: gnsz, fnsz, cpsz, absz, spsz, tcsz, tnsz, mysz
- **Impact**: Complete seizure coverage in training data

#### Training Stability
- Implemented BalancedSeizureDataset with SeizureTransformer's formula
- Added hard guards to prevent training with 0 seizures
- Fixed Modal pipeline limiting to 50 files instead of 3734

#### Configuration Cleanup
- Reorganized configs into clean `local/` and `modal/` structure
- Fixed WSL2 compatibility issues
- Verified A100 optimizations for cloud training

### Quick Upgrade

```bash
git pull
git checkout v0.2.0

# For local training
python -m src train configs/local/train.yaml

# For Modal cloud
modal run --detach deploy/modal/app.py::train
```

### Verification

After cache build, you should see:
```
✅ Cache build complete + manifest: partial=XXX, full=XX, none=XXXX
```

If `partial > 0`, the fixes are working correctly.

### Documentation

- See `configs/README.md` for new config structure
- Check `CHANGELOG.md` for complete fix details
- Review `FIX_SUMMARY_20250921.md` for technical details

---

**Full Changelog**: https://github.com/Clarity-Digital-Twin/brain-go-brr-v2/compare/v0.1.0...v0.2.0<|MERGE_RESOLUTION|>--- conflicted
+++ resolved
@@ -7,15 +7,9 @@
 **Type**: Critical Bug Fix
 **Severity**: P0 BLOCKER
 
-<<<<<<< HEAD
-**WARNING: ALL PREVIOUS TRAINING RESULTS ARE INVALID**
-
-This emergency release fixes a **CRITICAL BUG** where patients appeared in both training and validation splits, completely invalidating all previous validation metrics.
-=======
 ### WARNING: IMMEDIATE ACTION REQUIRED
 
 If you have ANY models trained before this release, they are **scientifically invalid** due to patient-level data leakage between training and validation splits.
->>>>>>> 00d7db47
 
 ### What Happened
 
@@ -25,51 +19,6 @@
 2. **Models learned patient-specific patterns rather than generalizable seizure patterns**
 3. **Any published results using these models are invalid**
 
-<<<<<<< HEAD
-### Critical Fixes
-
-- **PATIENT LEAKAGE ELIMINATED** (P0 Blocker):
-  - Previous file-level alphabetical splitting mixed patient data across train/val splits
-  - Now using TUSZ official train/dev/eval splits with enforced patient disjointness
-  - Runtime validation fails fast if any patient appears in multiple splits
-  - Files: `src/brain_brr/data/tusz_splits.py` (new), `src/brain_brr/train/loop.py`
-
-- **FA Curve Threshold Bug** (P0 Blocker):
-  - `sensitivity_at_fa_rates()` was passing ignored threshold parameter
-  - Now properly clones post_cfg and sets tau_on/off for each FA target
-  - File: `src/brain_brr/eval/metrics.py`
-
-### Also Fixed
-- **TensorBoard Import**: Now optional with try/except pattern
-- **TCN Channels Config**: Removed unused field that was ignored by implementation
-- **Manifest Strictness**: NPZ files without labels now excluded with warnings
-- **CLI Threshold Export**: Robust key coercion for "10", 10, or 10.0
-
-### Verification
-```
-[SPLIT STATS] OFFICIAL TUSZ SPLITS:
-  Train: 579 patients, 4667 files
-  Val:   53 patients, 1832 files
-  ✅ PATIENT DISJOINTNESS VERIFIED - No leakage!
-```
-
-### Required Migration Steps
-
-1. **Stop All Training Immediately**
-   ```bash
-   tmux kill-session -t train
-   modal app stop <app-id>
-   ```
-
-2. **Delete Contaminated Cache**
-   ```bash
-   rm -rf cache/tusz/train_windows/
-   rm -rf cache/tusz/val_windows/
-   rm -rf /results/cache/tusz/  # Modal
-   ```
-
-3. **Update Configuration**
-=======
 ### The Fix
 
 #### Patient-Level Disjoint Splits (P0 BLOCKER FIXED)
@@ -104,44 +53,12 @@
    ```
 
 2. **Update Configuration**:
->>>>>>> 00d7db47
    ```yaml
    data:
      data_dir: data_ext4/tusz/edf  # Parent directory
      split_policy: official_tusz    # REQUIRED
    ```
 
-<<<<<<< HEAD
-4. **Rebuild Cache with Proper Splits**
-   ```bash
-   python -m src build-cache \
-     --data-dir data_ext4/tusz/edf \
-     --cache-dir cache/tusz
-   ```
-
-5. **Restart Training from Scratch**
-   ```bash
-   # Local
-   make train-local
-
-   # Modal
-   modal run --detach deploy/modal/app.py \
-     --action train --config configs/modal/train.yaml
-   ```
-
-### Impact Assessment
-
-- **Research**: Any results must be re-run with proper splits
-- **Production**: Models in production are unreliable and must be replaced
-- **Publications**: Consider retracting or updating any published results
-
-### Lessons Learned
-
-1. **ALWAYS use patient-level splits for medical data**
-2. **NEVER split by files when files belong to patients**
-3. **ALWAYS validate disjointness before training**
-4. **Official splits exist for a reason - use them!**
-=======
 3. **Rebuild Cache & Restart Training**:
    ```bash
    python -m src train configs/local/train.yaml  # Will rebuild cache
@@ -158,7 +75,6 @@
 - All configs updated to use `split_policy: official_tusz`
 
 **Tag**: `v3.0.1-critical-patient-leakage-fix`
->>>>>>> 00d7db47
 
 ---
 
